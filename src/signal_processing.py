#!/usr/bin/env python3
# -*- coding: utf-8 -*-
"""
Created on Saturday October 05 2024

Signal processing and filtering utils

@author: william.mcm.p
"""
import numpy as np
import pandas as pd

from scipy.signal import butter, filtfilt

from src.utilis import get_timed_window

def highpass_filter(
    data_series: pd.Series, cutoff: float, fs: float, order: int = 5
) -> pd.Series:
    """
    Apply a high-pass filter to the data.

    Args:
        data_series (pandas Series): The input signal data to be filtered.
        cutoff (float): The cutoff frequency of the filter in Hz.
        fs (float): The sampling rate of the data in Hz.
        order (int): The order of the filter (default is 5).

    Returns:
        array-like: The filtered signal.
    """
    # Copying the data ensures that the orignal memory is not not overwitten mid process
    data = data_series.copy()

    # This filter breaks when NaN values are present
    if data.isna().any():
        print("Warning: There are NaN values detected in the input data")

    nyquist = 0.5 * fs  # Nyquist frequency
    normal_cutoff = cutoff / nyquist  # Normalize the frequency

    # Design the butterworth filter
    b, a = butter(order, normal_cutoff, btype="high", analog=False)

    # Apply the filter
    filtered_data = filtfilt(b, a, data)

    # Some feedback warning about the high-pass filter
    if np.isnan(filtered_data).all():
        print(
            "*** Warning: high-pass filter has resulted in only NaN values generated. You may of parsed in a series with NaN values. ***"
        )

    return filtered_data

def lowpass_filter(
    data_series: pd.Series, cutoff: float, fs: float, order: int = 5
) -> pd.Series:
    """
    Apply a low-pass filter to the data.

    Args:
        data (array-like): The input signal data to be filtered.
        cutoff (float): The cutoff frequency of the filter in Hz.
        fs (float): The sampling rate of the data in Hz.
        order (int): The order of the filter (default is 5).

    Returns:
        array-like: The filtered signal.
    """
    nyquist = 0.5 * fs  # Nyquist frequency
    normal_cutoff = cutoff / nyquist  # Normalize the cutoff frequency
    # Design the low-pass filter
    b, a = butter(order, normal_cutoff, btype="low", analog=False)
    # Apply the filter
    filtered_data = filtfilt(b, a, data_series)
    return filtered_data

def find_seismic_event(signal_df : pd.DataFrame, velcoity_field: str = 'velocity(m/s)', sampleFreq : float = 6.625, time_field : str = 'time_rel(sec)', showPlot: bool = False, plotPath: str = None, expected_start : float = None) -> pd.DataFrame:

    # Validate the the target field in present in the dataFrame
    if velcoity_field in signal_df.columns:
        # Get the signal data series from the dataFrame
        signal = signal_df[velcoity_field]
    else:
        print(f"Warning: {velcoity_field} is NOT a valid filed in {signal_df.columns}")

    # run the band pass filter on the signal
    high_passed_signal = highpass_filter(signal, 0.8, sampleFreq)
    filtered_signal = lowpass_filter(high_passed_signal, 0.6, sampleFreq)

    # Compute the double difference to find the maxiumin rate of change of the seismic event --> assuming this to be the peak of the seismic wave
    filtered_signal_diff = np.diff(np.diff(filtered_signal))

    # Get index of the max signal rate of change
    peak_index = np.argmax(filtered_signal_diff)

    # Get start/end  time of window
<<<<<<< HEAD
    start_time = signal_df[time_field].iloc[peak_index] - 500 # offset to capture the front of the wave
    end_time = signal_df[time_field].iloc[peak_index] + 5000 # offset of caputer end of the wave
=======
    # TODO set different offsets based on if mars or lunar recordings 
    start_time = signal_df[time_field].iloc[peak_index] - 500 # offset to capture the front of the wave
    end_time = start_time + 5000 # offset of caputer end of the wave
>>>>>>> 38b50820


    seismic_event = get_timed_window(signal_df, start_time - 500, end_time)

    # Plotting the the outcome of the Seismic wave analysis
    if showPlot:
        import matplotlib.pyplot as plt
        fig, ax = plt.subplots(3, figsize=(8, 6), sharex=False, sharey=False)

        ax[0].plot(signal_df[time_field], signal_df[velcoity_field], label="Raw - Signal")
        ax[0].set_ylabel(velcoity_field)
        ax[0].set_xlabel('Time (s)')
        ax[0].axvline(x=start_time, c='red', label='Guess of start Time')
        ax[0].set_title('Raw Signal')
        ax[0].legend()

        ax[1].plot(signal_df[time_field], filtered_signal, label="Bandpass filtered Signal")
        ax[1].set_ylabel(velcoity_field)
        ax[1].set_xlabel('Time (s)')
        ax[1].axvline(x=start_time, c='red', label='Guess of start Time')
        ax[1].set_title('Filtered Signal')
        ax[1].legend()

        ax[2].plot(seismic_event[time_field], seismic_event[velcoity_field], label="Raw - Seismic Event")
        ax[2].set_ylabel(velcoity_field)
        ax[2].set_xlabel('Time (s)')
        ax[2].axvline(x=start_time, c='red', label='Guess of start Time')
        ax[2].set_title('Seismic Event')
        ax[2].legend()

        if expected_start is not None:
            ax[0].axvline(x=expected_start, c='green', label='Expected Start - Traning Data')
            ax[0].legend()
            ax[1].axvline(x=expected_start, c='green')
            ax[2].axvline(x=expected_start, c='green')

        fig.tight_layout()
        # fig.show()

        # Option to save the plot to an output folder
        if plotPath is not None:
            fig.savefig(plotPath, dpi=300)

    return seismic_event, start_time

def find_dominant_frequencies(input_signal, fs, num_frequencies=3, freq_min=None, freq_max=None, yscale_type='symlog', show_plot=False, method='fft'):
    input_signal_no_nan = input_signal[~np.isnan(input_signal)]
    N = len(input_signal_no_nan)

    if method == 'fft':
        # windowing - hanning
        window = np.hanning(N)
        signal_windowed = input_signal_no_nan * window

        # fft
        fft_result = np.fft.fft(signal_windowed)
        frequencies = np.fft.fftfreq(N, 1/fs)

        # calculate magnitude
        magnitude = np.abs(fft_result)
        
    elif method == 'welch':
        frequencies, magnitude = welch(input_signal_no_nan, fs, nperseg=N)
    else:
        raise ValueError("Method must be 'fft' or 'welch'")

    # limit search range
    if freq_min is not None:
        freq_min_idx = np.searchsorted(frequencies[:N // 2], freq_min)
    else:
        freq_min_idx = 1  # Skip DC component by default

    if freq_max is not None:
        freq_max_idx = np.searchsorted(frequencies[:N // 2], freq_max, side='right')
    else:
        freq_max_idx = N // 2

    # find dominant frequencies within the specified range
    dominant_frequencies = []
    for _ in range(num_frequencies):
        dominant_frequency_index = np.argmax(magnitude[freq_min_idx:freq_max_idx]) + freq_min_idx
        dominant_frequency = frequencies[dominant_frequency_index]
        dominant_frequencies.append((dominant_frequency, magnitude[dominant_frequency_index]))
        magnitude[dominant_frequency_index] = 0  # zero out magnitude of found dominant frequency

    if show_plot:
        import matplotlib.pyplot as plt

        plt.figure(figsize=(10, 6))
        # Plot only within the search range or the full range if not specified
        if freq_min is None:
            freq_min = frequencies[1]  # Skip DC component for plot start
        if freq_max is None:
            freq_max = frequencies[N // 2 - 1]
        plot_mask = (frequencies >= freq_min) & (frequencies <= freq_max)
        plt.plot(frequencies[plot_mask], 2.0/N * np.abs(magnitude[plot_mask]), label='Magnitude Spectrum')

        for i, (freq, mag) in enumerate(dominant_frequencies, start=1):
            if freq_min <= freq <= freq_max:
                plt.scatter(freq, 2.0/N * mag, label=f'Dominant Frequency {i}: {freq:.2f} Hz')

        plt.xlabel('Frequency (Hz)')
        plt.ylabel('Amplitude')
        plt.yscale(yscale_type)
        plt.title(f'{method.upper()} of Signal')
        plt.xlim([freq_min, freq_max])
        plt.legend()
        plt.grid()
        plt.show()

    return dominant_frequencies

def inter_extra_polate_points(signal, known_indices, known_values, show_plot=False): 
    from scipy.interpolate import PchipInterpolator
    # Cubic Spline Interpolation
    # cs = CubicSpline(known_indices, known_values)
    cs = PchipInterpolator(known_indices, known_values)
    
    # interpolating the known range
    interpolated_indices = np.arange(known_indices.min(), known_indices.max() + 1)
    interpolated_values = cs(interpolated_indices)
    
    # extrapolation
    extrapolate_left = np.interp(np.arange(0, known_indices.min()), 
                                 known_indices[:2], known_values[:2])
    extrapolate_right = np.interp(np.arange(known_indices.max() + 1, len(signal)), 
                                  known_indices[-2:], known_values[-2:])
    
    # combine interpolated and extrapolated values
    full_range = np.arange(0, len(signal))
    full_values = np.concatenate([extrapolate_left, interpolated_values, extrapolate_right])
    
    if show_plot:
        import matplotlib.pyplot as plt
        plt.figure(figsize=(10, 6))
        plt.plot(full_range, signal, label='input signal')
        plt.plot(known_indices, known_values, 'o', label='data points')
        plt.plot(full_range, full_values, '-', label='Interpolated/Extrapolated Signal')
        plt.legend()
        plt.show()
    
    return full_values

def find_min_max_in_non_overlapping_window_with_threshold( 
                                            input_signal,
                                            max_zscore_threshold=3,
                                            min_zscore_threshold=-3,
                                            window_size=500, 
                                            fs=500,
                                            z_score_multiplier=1.2,
                                            show_plot=True,
                                            ):

    """
    Find the minimum and maximum values in a time series, then filter them 
    if two adjacent points fall within the window_size//2.
    
    Args:
        input_signal (np.ndarray): Input signal.
        window_size (int): The size of non-overlapping windows.
        threshold_type (str): Type of thresholding to use ('z_score', 'dynamic_z_score', 'absolute', 'dynamic_absolute').
        dynamic_window_percentage (float): Percentage of samples around the point for dynamic Z-score calculation.
        dynamic_window_length (int): Fixed length of samples around the point for dynamic Z-score calculation.
        show_plot (bool, optional): Whether to show the dot plot (default is True).
    
    Returns:
        tuple: A tuple containing:
            - min_indices (list): The indices of the minimum values in each non-overlapping window.
            - min_values (list): The minimum values in each non-overlapping window.
            - max_indices (list): The indices of the maximum values in each non-overlapping window.
            - max_values (list): The maximum values in each non-overlapping window.
    
    The function calculates the minimum and maximum value within each non-overlapping window of the specified size
    and returns the indices and values of these minima and maxima. Optionally, it can also create a dot plot showing
    the minimum and maximum values in the time series.
    
    Example usage:
        min_indices, min_values, max_indices, max_values = find_min_max_in_non_overlapping_window_with_threshold(signal, window_size=10)
    """

    def check_is_negatives(min_zscore_threshold) -> None:
        """
        Checks if either or both of the given values are negative.

        Args:
            min_zscore_threshold (float or int): The first value to check.

        Returns:
            str: A message indicating if values are positive.
        """
        if min_zscore_threshold > 0:
            print("`min_zscore_threshold` is positive. Ensure the value is negative for correct filtering")

    def filter_adjacent(indices, input_signal, window_size, is_maxima=True) -> list[int]:
        """
        Filters indices to remove adjacent points within a window, keeping maxima or minima.
        
        Args:
            indices (list): Indices of potential extrema.
            input_signal (array-like): The input signal to evaluate.
            window_size (int): Size of the window to filter adjacent points.
            is_maxima (bool): Whether to filter for maxima (True) or minima (False).
        
        Returns:
            list: Filtered list of indices.
        """
        filtered_indices = []
        last_index = -window_size // 2
        for index in indices:
            if index - last_index >= window_size // 2:
                filtered_indices.append(index)
                last_index = index
            else:
                if (is_maxima and input_signal[index] > input_signal[last_index]) or \
                    (not is_maxima and input_signal[index] < input_signal[last_index]):
                    filtered_indices[-1] = index
                    last_index = index
        return filtered_indices
    
    def cal_z_scores(values, z_score_multiplier=1.4826, epsilon=1e-9) -> np.ndarray:
        """
        Computes z-scores with protection against NaNs and zero MAD values.
        
        Args:
            values (array-like): Input data values.
            z_score_multiplier (float): Multiplier to convert MAD to standard deviation.
            epsilon (float): Small value to avoid division by zero.
        
        Returns:
            numpy array: Array of z-scores.
        """
        if np.isnan(values).all():
            return np.array([])
        median_val = np.nanmedian(values)
        mad_val = np.nanmedian(np.abs(values - median_val)) * z_score_multiplier# * 1.4826  # convert MAD to standard deviation equivalent
        if mad_val == 0:
            mad_val = epsilon
        z_scores = (values - median_val) / mad_val
        return z_scores
    

    # Checks if the min thresholds are negative -> filtering methods assume the min values to be negative
    check_is_negatives(min_zscore_threshold)
        
    
    # Keep track of NaN positions and remove NaNs from input_signal
    nan_mask = np.isnan(input_signal)
    clean_signal = input_signal[~nan_mask]

    # Calculate the number of non-overlapping windows
    num_windows = len(clean_signal) // window_size

    min_values, min_indices, max_values, max_indices = [], [], [], []

    for i in range(num_windows):
        window_start = i * window_size
        window_end = (i + 1) * window_size
        window = clean_signal[window_start:window_end]
        
        if np.isnan(window).all():
            continue

        min_value = np.nanmin(window)
        min_index = window_start + np.nanargmin(window)
        min_values.append(min_value)
        min_indices.append(min_index)

        max_value = np.nanmax(window)
        max_index = window_start + np.nanargmax(window)
        max_values.append(max_value)
        max_indices.append(max_index)

    min_indices = filter_adjacent(min_indices, clean_signal, window_size, is_maxima=False)
    max_indices = filter_adjacent(max_indices, clean_signal, window_size, is_maxima=True)
    min_values = clean_signal[min_indices]
    max_values = clean_signal[max_indices]

    # Calculating the z-scores for each values
    z_scores_min = cal_z_scores(min_values, z_score_multiplier)
    z_scores_max = cal_z_scores(max_values, z_score_multiplier)       
            
    # Apply z_score rejection critera
    min_values_kept = min_values[(z_scores_min > min_zscore_threshold) & (np.abs(z_scores_min) > min_zscore_threshold)]
    min_indices_kept = np.array(min_indices)[(z_scores_min > min_zscore_threshold) & (np.abs(z_scores_min) > min_zscore_threshold)]
    
    max_values_kept = max_values[(z_scores_max < max_zscore_threshold) & (np.abs(z_scores_max) < max_zscore_threshold)]
    max_indices_kept = np.array(max_indices)[(z_scores_max < max_zscore_threshold) & (np.abs(z_scores_max) < max_zscore_threshold)]
        
    
    # map the kept indices back to the original input signal
    original_min_indices_kept = np.where(~nan_mask)[0][min_indices_kept]
    original_max_indices_kept = np.where(~nan_mask)[0][max_indices_kept]

    if show_plot:
        import matplotlib.pyplot as plt
        t = np.arange(len(input_signal)) / fs

        plt.figure(figsize=(10, 6))
        plt.plot(t, input_signal, label='Filtered data', linewidth=1)
        plt.scatter(t[original_min_indices_kept], min_values_kept, color='red', marker='o', label='Minimum Values')
        plt.scatter(t[original_max_indices_kept], max_values_kept, color='green', marker='o', label='Maximum Values')
        plt.xlabel('Time (sec)')
        plt.ylabel('Amplitude')
        plt.legend()
        plt.title('Min/Max in Non-Overlapping Windows')
        plt.grid(True)
        plt.tight_layout()
        plt.show()
        
    return original_min_indices_kept, min_values_kept, original_max_indices_kept, max_values_kept

def get_amplitude_envelope(filtered_signal : pd.Series, max_zscore_threshold=3,
                       min_zscore_threshold=-3,
                       low_cutoff=0.5,
                       high_cutoff=8.5, 
                       fs=500):
    # Find the dominate frequencey of the filtered signal
    dominant_freq = find_dominant_frequencies(filtered_signal, fs, 1, freq_min=low_cutoff, freq_max=high_cutoff, yscale_type='symlog', show_plot=False)[0][0]
    print(f'Calculated Dominant Freq: {dominant_freq:.2f}Hz [expected ~ 1Hz]')


    (min_indices_kept,
     min_values_kept,
     max_indices_kept, 
     max_values_kept) = find_min_max_in_non_overlapping_window_with_threshold(filtered_signal,
                                                      max_zscore_threshold=max_zscore_threshold, 
                                                      min_zscore_threshold=min_zscore_threshold, 
                                                      window_size=int(fs/dominant_freq),
                                                      fs=fs,
                                                      show_plot=False)
    
    # Interpolates the min and max points
    # Required as each min point will not aling with a max point
    max_line = inter_extra_polate_points(filtered_signal, 
                              max_indices_kept,
                              max_values_kept,
                              show_plot=False)

    min_line = inter_extra_polate_points(filtered_signal, 
                              min_indices_kept,
                              min_values_kept,
                              show_plot=False)
    
    return min_line, max_line<|MERGE_RESOLUTION|>--- conflicted
+++ resolved
@@ -96,14 +96,9 @@
     peak_index = np.argmax(filtered_signal_diff)
 
     # Get start/end  time of window
-<<<<<<< HEAD
-    start_time = signal_df[time_field].iloc[peak_index] - 500 # offset to capture the front of the wave
-    end_time = signal_df[time_field].iloc[peak_index] + 5000 # offset of caputer end of the wave
-=======
     # TODO set different offsets based on if mars or lunar recordings 
     start_time = signal_df[time_field].iloc[peak_index] - 500 # offset to capture the front of the wave
     end_time = start_time + 5000 # offset of caputer end of the wave
->>>>>>> 38b50820
 
 
     seismic_event = get_timed_window(signal_df, start_time - 500, end_time)
